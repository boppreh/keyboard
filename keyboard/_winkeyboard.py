# -*- coding: utf-8 -*-
"""
Code heavily adapted from http://pastebin.com/wzYZGZrs
"""
import atexit
from threading import Lock
import re

from ._keyboard_event import KeyboardEvent, KEY_DOWN, KEY_UP, normalize_name
from ._suppress import KeyTable

import ctypes
from ctypes import c_short, c_char, c_uint8, c_int32, c_int, c_uint, c_uint32, c_long, Structure, CFUNCTYPE, POINTER
from ctypes.wintypes import WORD, DWORD, BOOL, HHOOK, MSG, LPWSTR, WCHAR, WPARAM, LPARAM, LONG
LPMSG = POINTER(MSG)
ULONG_PTR = POINTER(DWORD)

user32 = ctypes.windll.user32

VK_PACKET = 0xE7

INPUT_MOUSE = 0
INPUT_KEYBOARD = 1
INPUT_HARDWARE = 2

KEYEVENTF_KEYUP = 0x02
KEYEVENTF_UNICODE = 0x04

class KBDLLHOOKSTRUCT(Structure):
    _fields_ = [("vk_code", DWORD),
                ("scan_code", DWORD),
                ("flags", DWORD),
                ("time", c_int),
                ("dwExtraInfo", ULONG_PTR)]

class MOUSEINPUT(ctypes.Structure):
    _fields_ = (('dx', LONG),
                ('dy', LONG),
                ('mouseData', DWORD),
                ('dwFlags', DWORD),
                ('time', DWORD),
                ('dwExtraInfo', ULONG_PTR))

class KEYBDINPUT(ctypes.Structure):
    _fields_ = (('wVk', WORD),
                ('wScan', WORD),
                ('dwFlags', DWORD),
                ('time', DWORD),
                ('dwExtraInfo', ULONG_PTR))

class HARDWAREINPUT(ctypes.Structure):
    _fields_ = (('uMsg', DWORD),
                ('wParamL', WORD),
                ('wParamH', WORD))

class _INPUTunion(ctypes.Union):
    _fields_ = (('mi', MOUSEINPUT),
                ('ki', KEYBDINPUT),
                ('hi', HARDWAREINPUT))

class INPUT(ctypes.Structure):
    _fields_ = (('type', DWORD),
                ('union', _INPUTunion))

LowLevelKeyboardProc = CFUNCTYPE(c_int, WPARAM, LPARAM, POINTER(KBDLLHOOKSTRUCT))

SetWindowsHookEx = user32.SetWindowsHookExA
#SetWindowsHookEx.argtypes = [c_int, LowLevelKeyboardProc, c_int, c_int]
SetWindowsHookEx.restype = HHOOK

CallNextHookEx = user32.CallNextHookEx
#CallNextHookEx.argtypes = [c_int , c_int, c_int, POINTER(KBDLLHOOKSTRUCT)]
CallNextHookEx.restype = c_int

UnhookWindowsHookEx = user32.UnhookWindowsHookEx
UnhookWindowsHookEx.argtypes = [HHOOK]
UnhookWindowsHookEx.restype = BOOL

GetMessage = user32.GetMessageW
GetMessage.argtypes = [LPMSG, c_int, c_int, c_int]
GetMessage.restype = BOOL

TranslateMessage = user32.TranslateMessage
TranslateMessage.argtypes = [LPMSG]
TranslateMessage.restype = BOOL

DispatchMessage = user32.DispatchMessageA
DispatchMessage.argtypes = [LPMSG]


keyboard_state_type = c_uint8 * 256

GetKeyboardState = user32.GetKeyboardState
GetKeyboardState.argtypes = [keyboard_state_type]
GetKeyboardState.restype = BOOL

GetKeyNameText = user32.GetKeyNameTextW
GetKeyNameText.argtypes = [c_long, LPWSTR, c_int]
GetKeyNameText.restype = c_int

MapVirtualKey = user32.MapVirtualKeyW
MapVirtualKey.argtypes = [c_uint, c_uint]
MapVirtualKey.restype = c_uint

ToUnicode = user32.ToUnicode
ToUnicode.argtypes = [c_uint, c_uint, keyboard_state_type, LPWSTR, c_int, c_uint]
ToUnicode.restype = c_int

SendInput = user32.SendInput
SendInput.argtypes = [c_uint, POINTER(INPUT), c_int]
SendInput.restype = c_uint

MAPVK_VK_TO_VSC = 0
MAPVK_VSC_TO_VK = 1

VkKeyScan = user32.VkKeyScanW
VkKeyScan.argtypes = [WCHAR]
VkKeyScan.restype = c_short

NULL = c_int(0)

WM_KEYDOWN = 0x0100
WM_KEYUP = 0x0101
WM_SYSKEYDOWN = 0x104 # Used for ALT key
WM_SYSKEYUP = 0x105

keyboard_event_types = {
    WM_KEYDOWN: KEY_DOWN,
    WM_KEYUP: KEY_UP,
    WM_SYSKEYDOWN: KEY_DOWN,
    WM_SYSKEYUP: KEY_UP,
}

from_virtual_key = {
    0x03: ('control-break processing', False),
    0x08: ('backspace', False),
    0x09: ('tab', False),
    0x0c: ('clear', False),
    0x0d: ('enter', False),
    0x10: ('shift', False),
    0x11: ('ctrl', False),
    0x12: ('alt', False),
    0x13: ('pause', False),
    0x14: ('caps lock', False),
    0x15: ('ime kana mode', False),
    0x15: ('ime hanguel mode', False),
    0x15: ('ime hangul mode', False),
    0x17: ('ime junja mode', False),
    0x18: ('ime final mode', False),
    0x19: ('ime hanja mode', False),
    0x19: ('ime kanji mode', False),
    0x1b: ('esc', False),
    0x1c: ('ime convert', False),
    0x1d: ('ime nonconvert', False),
    0x1e: ('ime accept', False),
    0x1f: ('ime mode change request', False),
    0x20: ('spacebar', False),
    0x21: ('page up', False),
    0x22: ('page down', False),
    0x23: ('end', False),
    0x24: ('home', False),
    0x25: ('left arrow', False),
    0x26: ('up arrow', False),
    0x27: ('right arrow', False),
    0x28: ('down arrow', False),
    0x29: ('select', False),
    0x2a: ('print', False),
    0x2b: ('execute', False),
    0x2c: ('print screen', False),
    0x2d: ('ins', False),
    0x2e: ('del', False),
    0x2f: ('help', False),
    0x30: ('0', False),
    0x31: ('1', False),
    0x32: ('2', False),
    0x33: ('3', False),
    0x34: ('4', False),
    0x35: ('5', False),
    0x36: ('6', False),
    0x37: ('7', False),
    0x38: ('8', False),
    0x39: ('9', False),
    0x41: ('a', False),
    0x42: ('b', False),
    0x43: ('c', False),
    0x44: ('d', False),
    0x45: ('e', False),
    0x46: ('f', False),
    0x47: ('g', False),
    0x48: ('h', False),
    0x49: ('i', False),
    0x4a: ('j', False),
    0x4b: ('k', False),
    0x4c: ('l', False),
    0x4d: ('m', False),
    0x4e: ('n', False),
    0x4f: ('o', False),
    0x50: ('p', False),
    0x51: ('q', False),
    0x52: ('r', False),
    0x53: ('s', False),
    0x54: ('t', False),
    0x55: ('u', False),
    0x56: ('v', False),
    0x57: ('w', False),
    0x58: ('x', False),
    0x59: ('y', False),
    0x5a: ('z', False),
    0x5b: ('left windows', False),
    0x5c: ('right windows', False),
    0x5d: ('applications', False),
    0x5f: ('sleep', False),
    0x60: ('0', True),
    0x61: ('1', True),
    0x62: ('2', True),
    0x63: ('3', True),
    0x64: ('4', True),
    0x65: ('5', True),
    0x66: ('6', True),
    0x67: ('7', True),
    0x68: ('8', True),
    0x69: ('9', True),
    0x6a: ('multiply', False),
    0x6b: ('add', False),
    0x6c: ('separator', False),
    0x6d: ('subtract', False),
    0x6e: ('decimal', False),
    0x6f: ('divide', False),
    0x70: ('f1', False),
    0x71: ('f2', False),
    0x72: ('f3', False),
    0x73: ('f4', False),
    0x74: ('f5', False),
    0x75: ('f6', False),
    0x76: ('f7', False),
    0x77: ('f8', False),
    0x78: ('f9', False),
    0x79: ('f10', False),
    0x7a: ('f11', False),
    0x7b: ('f12', False),
    0x7c: ('f13', False),
    0x7d: ('f14', False),
    0x7e: ('f15', False),
    0x7f: ('f16', False),
    0x80: ('f17', False),
    0x81: ('f18', False),
    0x82: ('f19', False),
    0x83: ('f20', False),
    0x84: ('f21', False),
    0x85: ('f22', False),
    0x86: ('f23', False),
    0x87: ('f24', False),
    0x90: ('num lock', False),
    0x91: ('scroll lock', False),
    0xa0: ('left shift', False),
    0xa1: ('right shift', False),
    0xa2: ('left control', False),
    0xa3: ('right control', False),
    0xa4: ('left menu', False),
    0xa5: ('right menu', False),
    0xa6: ('browser back', False),
    0xa7: ('browser forward', False),
    0xa8: ('browser refresh', False),
    0xa9: ('browser stop', False),
    0xaa: ('browser search key ', False),
    0xab: ('browser favorites', False),
    0xac: ('browser start and home', False),
    0xad: ('volume mute', False),
    0xae: ('volume down', False),
    0xaf: ('volume up', False),
    0xb0: ('next track', False),
    0xb1: ('previous track', False),
    0xb2: ('stop media', False),
    0xb3: ('play/pause media', False),
    0xb4: ('start mail', False),
    0xb5: ('select media', False),
    0xb6: ('start application 1', False),
    0xb7: ('start application 2', False),
    0xbb: ('+', False),
    0xbc: (',', False),
    0xbd: ('-', False),
    0xbe: ('.', False),
    # 0xbe: ('/', False), # Used for miscellaneous characters; it can vary by keyboard. For the US standard keyboard, the '/?' key.
    0xe5: ('ime process', False),
    0xf6: ('attn', False),
    0xf7: ('crsel', False),
    0xf8: ('exsel', False),
    0xf9: ('erase eof', False),
    0xfa: ('play', False),
    0xfb: ('zoom', False),
    0xfc: ('reserved ', False),
    0xfd: ('pa1', False),
    0xfe: ('clear', False),
}

possible_extended_keys = [0x21, 0x22, 0x23, 0x24, 0x25, 0x26, 0x27, 0x28, 0xc, 0x6b, 0x2e, 0x2d, 0x6a, 0x6b, 0x6c, 0x6d, 0x6e, 0x6f]
reversed_extended_keys = [0x6f, 0xd]

from_scan_code = {}
to_scan_code = {}
tables_lock = Lock()

# Alt gr is way outside the usual range of keys (0..127) and on my
# computer is named as 'ctrl'. Therefore we add it manually and hope
# Windows is consistent in its inconsistency.
alt_gr_scan_code = 541

# These tables are used as backup when a key name can not be found by virtual
# key code.
def setup_tables():
    tables_lock.acquire()

    try:
        if from_scan_code and to_scan_code: return

        name_buffer = ctypes.create_unicode_buffer(32)
        keyboard_state = keyboard_state_type()
        for scan_code in range(2**(23-16)):
            key_code = MapVirtualKey(scan_code, MAPVK_VSC_TO_VK)

            from_scan_code[scan_code] = ['unknown', 'unknown']

            # Get pure key name, such as "shift". This depends on locale and
            # may return a translated name.
            for enhanced in [0, 1]:
                ret = GetKeyNameText(scan_code << 16 | enhanced << 24, name_buffer, 1024)
                if not ret:
                    continue
                name = normalize_name(name_buffer.value)
                from_scan_code[scan_code] = [name, name]

                if name not in to_scan_code:
                    to_scan_code[name] = (scan_code, False)

            # Get associated character, such as "^", possibly overwriting the pure key name.
            for shift_state in [0, 1]:
                keyboard_state[0x10] = shift_state * 0xFF
                ret = ToUnicode(key_code, scan_code, keyboard_state, name_buffer, len(name_buffer), 0)
                if ret:
                    # Sometimes two characters are written before the char we want,
                    # usually an accented one such as Â. Couldn't figure out why.
                    char = name_buffer.value[-1]
                    if char not in to_scan_code:
                        to_scan_code[char] = (scan_code, bool(shift_state))
                    from_scan_code[scan_code][shift_state] = char

        from_scan_code[alt_gr_scan_code] = ['alt gr', 'alt gr']
        to_scan_code['alt gr'] = alt_gr_scan_code
    finally:
        tables_lock.release()

shift_is_pressed = False
alt_gr_is_pressed = False

<<<<<<< HEAD
=======
init = setup_tables
>>>>>>> a7c7d5e0

def listen(queue):
    setup_tables()

    def process_key(event_type, vk, scan_code, is_extended):
        global alt_gr_is_pressed
        global shift_is_pressed

        if scan_code == alt_gr_scan_code:
            alt_gr_is_pressed = event_type == KEY_DOWN
            name = 'alt gr'
            is_keypad = False
        elif vk in from_virtual_key:
            # Pressing AltGr also triggers "right menu" quickly after. We
            # try to filter out this event. The `alt_gr_is_pressed` flag
            # is to avoid messing with keyboards that don't even have an
            # alt gr key.
            if vk == 165: return

            name, is_keypad = from_virtual_key[vk]
            if vk in possible_extended_keys and not is_extended:
                is_keypad = True
            # What the hell Windows?
            if vk in reversed_extended_keys and is_extended:
                is_keypad = True                
        else:
            name = from_scan_code[scan_code][shift_is_pressed]
            # VirtualKey should include all keypad keys.
            is_keypad = False
            
        if event_type == KEY_DOWN and name == 'shift':
            shift_is_pressed = True
        elif event_type == KEY_UP and name == 'shift':
            shift_is_pressed = False

        # Not sure how long this takes, but may need to move it?
        queue.put(KeyboardEvent(event_type=event_type, scan_code=scan_code, name=name, is_keypad=is_keypad))

        return name, event_type

    def low_level_keyboard_handler(nCode, wParam, lParam):
        global allowed_keys
        # You may be tempted to use ToUnicode to extract the character from
        # this event with more precision. Do not. ToUnicode breaks dead keys.
        try:
            vk = lParam.contents.vk_code
            # Ignore events generated by SendInput with Unicode.
            if vk != VK_PACKET:
                event_type = keyboard_event_types[wParam]
                is_extended = lParam.contents.flags & 1
                scan_code = lParam.contents.scan_code
                (name, event_type) = process_key(event_type, vk, scan_code, is_extended)
                if allowed_keys.is_allowed(name, event_type == KEY_UP):
                    # Call next hook as soon as possible to reduce delays.
                    ret = CallNextHookEx(NULL, nCode, wParam, lParam)
                else:
                    ret = -1
        except Exception as e:
            print('Error in keyboard hook: ', e)
        finally:
            if not ret:
                ret = CallNextHookEx(NULL, nCode, wParam, lParam)

            return ret

    WH_KEYBOARD_LL = c_int(13)
    keyboard_callback = LowLevelKeyboardProc(low_level_keyboard_handler)
    keyboard_hook = SetWindowsHookEx(WH_KEYBOARD_LL, keyboard_callback, NULL, NULL)

    # Register to remove the hook when the interpreter exits. Unfortunately a
    # try/finally block doesn't seem to work here.
    atexit.register(UnhookWindowsHookEx, keyboard_callback)

    msg = LPMSG()
    while not GetMessage(msg, NULL, NULL, NULL):
        TranslateMessage(msg)
        DispatchMessage(msg)

# HACK: use negative scan codes to identify virtual key codes.
# This is required to correctly associate media keys, since they report a scan
# code of 0 but still have valid virtual key codes.

def map_char(name):
    setup_tables()
    try:
        scan_code, shift = to_scan_code[name]
        return scan_code, ['shift'] if shift else []
    except KeyError:
        return -media_name_to_vk(name), []

def media_name_to_vk(name):
    wants_keypad = name.startswith('keypad ')
    if wants_keypad:
        name = name[len('keypad '):]
    for vk in from_virtual_key:
        candidate_name, is_keypad = from_virtual_key[vk]
        if candidate_name in (name, 'left ' + name, 'right ' + name) and is_keypad == wants_keypad:
            return vk
    raise ValueError('Key name {} is not mapped to any known key.'.format(repr(name)))

def press(scan_code):
    if scan_code < 0:
        vk = -scan_code
        scan_code = MapVirtualKey(vk, MAPVK_VK_TO_VSC)
    else:
        vk = MapVirtualKey(scan_code, MAPVK_VSC_TO_VK)
    user32.keybd_event(vk, scan_code, 0, 0)

def release(scan_code):
    if scan_code < 0:
        vk = -scan_code
        scan_code = MapVirtualKey(vk, MAPVK_VK_TO_VSC)
    else:
        vk = MapVirtualKey(scan_code, MAPVK_VSC_TO_VK)
    user32.keybd_event(vk, scan_code, 2, 0)

def type_unicode(character):
    # This code and related structures are based on
    # http://stackoverflow.com/a/11910555/252218
    inputs = []
    surrogates = bytearray(character.encode('utf-16le'))
    for i in range(0, len(surrogates), 2):
        higher, lower = surrogates[i:i+2]
        structure = KEYBDINPUT(0, (lower << 8) + higher, KEYEVENTF_UNICODE, 0, None)
        inputs.append(INPUT(INPUT_KEYBOARD, _INPUTunion(ki=structure)))
    nInputs = len(inputs)
    LPINPUT = INPUT * nInputs
    pInputs = LPINPUT(*inputs)
    cbSize = c_int(ctypes.sizeof(INPUT))
    SendInput(nInputs, pInputs, cbSize)

if __name__ == '__main__':
    import keyboard
    def p(event):
        print(event)
    keyboard.hook(p)
    input()<|MERGE_RESOLUTION|>--- conflicted
+++ resolved
@@ -352,10 +352,7 @@
 shift_is_pressed = False
 alt_gr_is_pressed = False
 
-<<<<<<< HEAD
-=======
 init = setup_tables
->>>>>>> a7c7d5e0
 
 def listen(queue):
     setup_tables()
