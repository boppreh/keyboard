# -*- coding: utf-8 -*-
"""
This is the Windows backend for keyboard events, and is implemented by
invoking the Win32 API through the ctypes module. This is error prone
and can introduce very unpythonic failure modes, such as segfaults and
low level memory leaks. But it is also dependency-free, very performant
well documented on Microsoft's website and scattered examples.

# TODO:
- Keypad numbers still print as numbers even when numlock is off.
- No way to specify if user wants a keypad key or not in `map_char`.
"""
from __future__ import unicode_literals
import re
import atexit
<<<<<<< HEAD
from threading import Lock, Thread
import re
=======
import traceback
from threading import Lock
from collections import defaultdict
>>>>>>> d232de09

from ._keyboard_event import KeyboardEvent, KEY_DOWN, KEY_UP
from ._canonical_names import normalize_name
try:
    # Force Python2 to convert to unicode and not to str.
    chr = unichr
except NameError:
    pass

try:
    from queue import Queue
except ImportError:
    from Queue import Queue

# This part is just declaring Win32 API structures using ctypes. In C
# this would be simply #include "windows.h".

import ctypes
<<<<<<< HEAD
from ctypes import c_short, c_char, c_uint8, c_int32, c_int, c_uint, c_uint32, c_long, Structure, CFUNCTYPE, POINTER, WINFUNCTYPE, byref, pointer, sizeof, Union, c_ushort, create_string_buffer, cast
from ctypes.wintypes import WORD, DWORD, BOOL, HHOOK, MSG, LPWSTR, WCHAR, WPARAM, LPARAM, LONG, USHORT, HWND, UINT, HANDLE, LPCWSTR, ULONG, BYTE, HACCEL
=======
from ctypes import c_short, c_char, c_uint8, c_int32, c_int, c_uint, c_uint32, c_long, Structure, WINFUNCTYPE, POINTER
from ctypes.wintypes import WORD, DWORD, BOOL, HHOOK, MSG, LPWSTR, WCHAR, WPARAM, LPARAM, LONG, HMODULE, LPCWSTR, HINSTANCE, HWND
>>>>>>> d232de09
LPMSG = POINTER(MSG)
ULONG_PTR = POINTER(DWORD)

kernel32 = ctypes.WinDLL('kernel32', use_last_error=True)
GetModuleHandleW = kernel32.GetModuleHandleW
GetModuleHandleW.restype = HMODULE
GetModuleHandleW.argtypes = [LPCWSTR]

#https://github.com/boppreh/mouse/issues/1
#user32 = ctypes.windll.user32
user32 = ctypes.WinDLL('user32', use_last_error = True)

VK_PACKET = 0xE7

INPUT_MOUSE = 0
INPUT_KEYBOARD = 1
INPUT_HARDWARE = 2

KEYEVENTF_KEYUP = 0x02
KEYEVENTF_UNICODE = 0x04

class KBDLLHOOKSTRUCT(Structure):
    _fields_ = [("vk_code", DWORD),
                ("scan_code", DWORD),
                ("flags", DWORD),
                ("time", c_int),
                ("dwExtraInfo", ULONG_PTR)]

# Included for completeness.
class MOUSEINPUT(Structure):
    _fields_ = (('dx', LONG),
                ('dy', LONG),
                ('mouseData', DWORD),
                ('dwFlags', DWORD),
                ('time', DWORD),
                ('dwExtraInfo', ULONG_PTR))

class KEYBDINPUT(Structure):
    _fields_ = (('vk_code', WORD),
                ('scan_code', WORD),
                ('flags', DWORD),
                ('time', DWORD),
                ('dwExtraInfo', ULONG_PTR))

class HARDWAREINPUT(Structure):
    _fields_ = (('uMsg', DWORD),
                ('wParamL', WORD),
                ('wParamH', WORD))

class _INPUTunion(Union):
    _fields_ = (('mi', MOUSEINPUT),
                ('ki', KEYBDINPUT),
                ('hi', HARDWAREINPUT))

class INPUT(Structure):
    _fields_ = (('type', DWORD),
                ('union', _INPUTunion))

<<<<<<< HEAD
class RAWINPUTDEVICE(Structure):
    _fields_ = [("us_usage_page", USHORT),
                ("us_usage", USHORT),
                ("dw_flags", DWORD),
                ("hwnd_target", HWND)]

WNDPROCTYPE = WINFUNCTYPE(c_int, HWND, c_uint, WPARAM, LPARAM)
CS_HREDRAW = 2
CS_VREDRAW = 1
CW_USEDEFAULT = 0x80000000
WHITE_BRUSH = 0

RI_KEY_BREAK = 0x01
RI_KEY_MAKE = 0x00

RIM_TYPEMOUSE = 0x00000000
RIM_TYPEKEYBOARD = 0x00000001
RIM_TYPEHID = 0x00000002

RID_INPUT = 0x10000003

RIDEV_INPUTSINK = 0x00000100

class WNDCLASSEX(Structure):
    _fields_ = [("cbSize", c_uint),
                ("style", c_uint),
                ("lpfnWndProc", WNDPROCTYPE),
                ("cbClsExtra", c_int),
                ("cbWndExtra", c_int),
                ("hInstance", HANDLE),
                ("hIcon", HANDLE),
                ("hCursor", HANDLE),
                ("hBrush", HANDLE),
                ("lpszMenuName", LPCWSTR),
                ("lpszClassName", LPCWSTR),
                ("hIconSm", HANDLE)]

class RAWINPUTHEADER(Structure):
    _fields_ = [
        ("dwType", DWORD),
        ("dwSize", DWORD),
        ("hDevice", HANDLE),
        ("wParam", WPARAM),
    ] 

class RAWMOUSE(Structure):
    class _U1(Union):
        class _S2(Structure):
            _fields_ = [
                ("usButtonFlags", c_ushort),
                ("usButtonData", c_ushort),
            ]
        _fields_ = [
            ("ulButtons", ULONG),
            ("_s2", _S2),
        ]

    _fields_ = [
        ("usFlags", c_ushort),
        ("_u1", _U1),
        ("ulRawButtons", ULONG),
        ("lLastX", LONG),
        ("lLastY", LONG),
        ("ulExtraInformation", ULONG),
    ]
    _anonymous_ = ("_u1", )   

class RAWKEYBOARD(Structure):
    _fields_ = [
        ("scan_code", c_ushort),
        ("flags", c_ushort),
        ("reserved", c_ushort),
        ("vk_code", c_ushort),
        ("message", UINT),
        ("dwExtraInfo", ULONG),
    ]


class RAWHID(Structure):
    _fields_ = [
        ("dwSizeHid", DWORD),
        ("dwCount", DWORD),
        ("bRawData", BYTE),
    ]

class _RAWINPUTUnion(Union):
    _fields_ = [
        ("mouse", RAWMOUSE),
        ("keyboard", RAWKEYBOARD),
        ("hid", RAWHID),
    ]

class RAWINPUT(Structure):
    _fields_ = [
        ("header", RAWINPUTHEADER),
        ("data", _RAWINPUTUnion),
    ]

RegisterRawInputDevices = user32.RegisterRawInputDevices
RegisterRawInputDevices.argtypes = [POINTER(RAWINPUTDEVICE), UINT, UINT]
RegisterRawInputDevices.restype = UINT

LowLevelKeyboardProc = CFUNCTYPE(c_int, WPARAM, LPARAM, POINTER(KBDLLHOOKSTRUCT))
=======
LowLevelKeyboardProc = WINFUNCTYPE(c_int, WPARAM, LPARAM, POINTER(KBDLLHOOKSTRUCT))
>>>>>>> d232de09

SetWindowsHookEx = user32.SetWindowsHookExW
SetWindowsHookEx.argtypes = [c_int, LowLevelKeyboardProc, HINSTANCE , DWORD]
SetWindowsHookEx.restype = HHOOK

CallNextHookEx = user32.CallNextHookEx
#CallNextHookEx.argtypes = [c_int , c_int, c_int, POINTER(KBDLLHOOKSTRUCT)]
CallNextHookEx.restype = c_int

UnhookWindowsHookEx = user32.UnhookWindowsHookEx
UnhookWindowsHookEx.argtypes = [HHOOK]
UnhookWindowsHookEx.restype = BOOL

GetMessage = user32.GetMessageW
GetMessage.argtypes = [LPMSG, HWND, c_uint, c_uint]
GetMessage.restype = BOOL

TranslateMessage = user32.TranslateMessage
TranslateMessage.argtypes = [LPMSG]
TranslateMessage.restype = BOOL

DispatchMessage = user32.DispatchMessageA
DispatchMessage.argtypes = [LPMSG]


keyboard_state_type = c_uint8 * 256

GetKeyboardState = user32.GetKeyboardState
GetKeyboardState.argtypes = [keyboard_state_type]
GetKeyboardState.restype = BOOL

GetKeyNameText = user32.GetKeyNameTextW
GetKeyNameText.argtypes = [c_long, LPWSTR, c_int]
GetKeyNameText.restype = c_int

MapVirtualKey = user32.MapVirtualKeyW
MapVirtualKey.argtypes = [c_uint, c_uint]
MapVirtualKey.restype = c_uint

ToUnicode = user32.ToUnicode
ToUnicode.argtypes = [c_uint, c_uint, keyboard_state_type, LPWSTR, c_int, c_uint]
ToUnicode.restype = c_int

SendInput = user32.SendInput
SendInput.argtypes = [c_uint, POINTER(INPUT), c_int]
SendInput.restype = c_uint

# https://msdn.microsoft.com/en-us/library/windows/desktop/ms646307(v=vs.85).aspx
MAPVK_VK_TO_CHAR = 2
MAPVK_VK_TO_VSC = 0
MAPVK_VSC_TO_VK = 1
MAPVK_VK_TO_VSC_EX = 4
MAPVK_VSC_TO_VK_EX = 3 

VkKeyScan = user32.VkKeyScanW
VkKeyScan.argtypes = [WCHAR]
VkKeyScan.restype = c_short

LLKHF_INJECTED = 0x00000010

WM_INPUT = 0x00FF

WM_KEYDOWN = 0x0100
WM_KEYUP = 0x0101
WM_SYSKEYDOWN = 0x104 # Used for ALT key
WM_SYSKEYUP = 0x105


# This marks the end of Win32 API declarations. The rest is ours.

keyboard_event_types = {
    WM_KEYDOWN: KEY_DOWN,
    WM_KEYUP: KEY_UP,
    WM_SYSKEYDOWN: KEY_DOWN,
    WM_SYSKEYUP: KEY_UP,
}

# List taken from the official documentation, but stripped of the OEM-specific keys.
# Keys are virtual key codes, values are pairs (name, is_keypad).
official_virtual_keys = {
    0x03: ('control-break processing', False),
    0x08: ('backspace', False),
    0x09: ('tab', False),
    0x0c: ('clear', False),
    0x0d: ('enter', False),
    0x10: ('shift', False),
    0x11: ('ctrl', False),
    0x12: ('alt', False),
    0x13: ('pause', False),
    0x14: ('caps lock', False),
    0x15: ('ime kana mode', False),
    0x15: ('ime hanguel mode', False),
    0x15: ('ime hangul mode', False),
    0x17: ('ime junja mode', False),
    0x18: ('ime final mode', False),
    0x19: ('ime hanja mode', False),
    0x19: ('ime kanji mode', False),
    0x1b: ('esc', False),
    0x1c: ('ime convert', False),
    0x1d: ('ime nonconvert', False),
    0x1e: ('ime accept', False),
    0x1f: ('ime mode change request', False),
    0x20: ('spacebar', False),
    0x21: ('page up', False),
    0x22: ('page down', False),
    0x23: ('end', False),
    0x24: ('home', False),
    0x25: ('left', False),
    0x26: ('up', False),
    0x27: ('right', False),
    0x28: ('down', False),
    0x29: ('select', False),
    0x2a: ('print', False),
    0x2b: ('execute', False),
    0x2c: ('print screen', False),
    0x2d: ('insert', False),
    0x2e: ('delete', False),
    0x2f: ('help', False),
    0x30: ('0', False),
    0x31: ('1', False),
    0x32: ('2', False),
    0x33: ('3', False),
    0x34: ('4', False),
    0x35: ('5', False),
    0x36: ('6', False),
    0x37: ('7', False),
    0x38: ('8', False),
    0x39: ('9', False),
    0x41: ('a', False),
    0x42: ('b', False),
    0x43: ('c', False),
    0x44: ('d', False),
    0x45: ('e', False),
    0x46: ('f', False),
    0x47: ('g', False),
    0x48: ('h', False),
    0x49: ('i', False),
    0x4a: ('j', False),
    0x4b: ('k', False),
    0x4c: ('l', False),
    0x4d: ('m', False),
    0x4e: ('n', False),
    0x4f: ('o', False),
    0x50: ('p', False),
    0x51: ('q', False),
    0x52: ('r', False),
    0x53: ('s', False),
    0x54: ('t', False),
    0x55: ('u', False),
    0x56: ('v', False),
    0x57: ('w', False),
    0x58: ('x', False),
    0x59: ('y', False),
    0x5a: ('z', False),
    0x5b: ('left windows', False),
    0x5c: ('right windows', False),
    0x5d: ('applications', False),
    0x5f: ('sleep', False),
    0x60: ('0', True),
    0x61: ('1', True),
    0x62: ('2', True),
    0x63: ('3', True),
    0x64: ('4', True),
    0x65: ('5', True),
    0x66: ('6', True),
    0x67: ('7', True),
    0x68: ('8', True),
    0x69: ('9', True),
    0x6a: ('*', True),
    0x6b: ('+', True),
    0x6c: ('separator', True),
    0x6d: ('-', True),
    0x6e: ('decimal', True),
    0x6f: ('/', True),
    0x70: ('f1', False),
    0x71: ('f2', False),
    0x72: ('f3', False),
    0x73: ('f4', False),
    0x74: ('f5', False),
    0x75: ('f6', False),
    0x76: ('f7', False),
    0x77: ('f8', False),
    0x78: ('f9', False),
    0x79: ('f10', False),
    0x7a: ('f11', False),
    0x7b: ('f12', False),
    0x7c: ('f13', False),
    0x7d: ('f14', False),
    0x7e: ('f15', False),
    0x7f: ('f16', False),
    0x80: ('f17', False),
    0x81: ('f18', False),
    0x82: ('f19', False),
    0x83: ('f20', False),
    0x84: ('f21', False),
    0x85: ('f22', False),
    0x86: ('f23', False),
    0x87: ('f24', False),
    0x90: ('num lock', False),
    0x91: ('scroll lock', False),
    0xa0: ('left shift', False),
    0xa1: ('right shift', False),
    0xa2: ('left ctrl', False),
    0xa3: ('right ctrl', False),
    0xa4: ('left menu', False),
    0xa5: ('right menu', False),
    0xa6: ('browser back', False),
    0xa7: ('browser forward', False),
    0xa8: ('browser refresh', False),
    0xa9: ('browser stop', False),
    0xaa: ('browser search key', False),
    0xab: ('browser favorites', False),
    0xac: ('browser start and home', False),
    0xad: ('volume mute', False),
    0xae: ('volume down', False),
    0xaf: ('volume up', False),
    0xb0: ('next track', False),
    0xb1: ('previous track', False),
    0xb2: ('stop media', False),
    0xb3: ('play/pause media', False),
    0xb4: ('start mail', False),
    0xb5: ('select media', False),
    0xb6: ('start application 1', False),
    0xb7: ('start application 2', False),
    0xbb: ('+', False),
    0xbc: (',', False),
    0xbd: ('-', False),
    0xbe: ('.', False),
    #0xbe:('/', False), # Used for miscellaneous characters; it can vary by keyboard. For the US standard keyboard, the '/?.
    0xe5: ('ime process', False),
    0xf6: ('attn', False),
    0xf7: ('crsel', False),
    0xf8: ('exsel', False),
    0xf9: ('erase eof', False),
    0xfa: ('play', False),
    0xfb: ('zoom', False),
    0xfc: ('reserved ', False),
    0xfd: ('pa1', False),
    0xfe: ('clear', False),
}

tables_lock = Lock()
to_name = defaultdict(list)
from_name = defaultdict(list)
scan_code_to_vk = {}

distinct_modifiers = [
    (),
    ('shift',),
    ('alt gr',),
    ('num lock',),
    ('shift', 'num lock'),
    ('caps lock',),
    ('shift', 'caps lock'),
    ('alt gr', 'num lock'),
]

name_buffer = ctypes.create_unicode_buffer(32)
unicode_buffer = ctypes.create_unicode_buffer(32)
keyboard_state = keyboard_state_type()
def get_event_names(scan_code, vk, is_extended, modifiers):
    is_keypad = (scan_code, vk, is_extended) in keypad_keys
    is_official = vk in official_virtual_keys
    if is_keypad and is_official:
        yield official_virtual_keys[vk][0]

    keyboard_state[0x10] = 0x80 * ('shift' in modifiers)
    keyboard_state[0x11] = 0x80 * ('alt gr' in modifiers)
    keyboard_state[0x12] = 0x80 * ('alt gr' in modifiers)
    keyboard_state[0x14] = 0x01 * ('caps lock' in modifiers)
    keyboard_state[0x90] = 0x01 * ('num lock' in modifiers)
    keyboard_state[0x91] = 0x01 * ('scroll lock' in modifiers)
    unicode_ret = ToUnicode(vk, scan_code, keyboard_state, unicode_buffer, len(unicode_buffer), 0)
    if unicode_ret and unicode_buffer.value:
        yield unicode_buffer.value
        # unicode_ret == -1 -> is dead key
        # ToUnicode has the side effect of setting global flags for dead keys.
        # Therefore we need to call it twice to clear those flags.
        # If your 6 and 7 keys are named "^6" and "^7", this is the reason.
        ToUnicode(vk, scan_code, keyboard_state, unicode_buffer, len(unicode_buffer), 0)

    name_ret = GetKeyNameText(scan_code << 16 | is_extended << 24, name_buffer, 1024)
    if name_ret and name_buffer.value:
        yield name_buffer.value

    char = user32.MapVirtualKeyW(vk, MAPVK_VK_TO_CHAR) & 0xFF
    if char != 0:
        yield chr(char)

    if not is_keypad and is_official:
        yield official_virtual_keys[vk][0]

def _setup_name_tables():
    """
    Ensures the scan code/virtual key code/name translation tables are
    filled.
    """
    with tables_lock:
        if to_name: return

        # Go through every possible scan code, and map them to virtual key codes.
        # Then vice-versa.
        all_scan_codes = [(sc, user32.MapVirtualKeyExW(sc, MAPVK_VSC_TO_VK_EX, 0)) for sc in range(0x100)]
        all_vks =        [(user32.MapVirtualKeyExW(vk, MAPVK_VK_TO_VSC_EX, 0), vk) for vk in range(0x100)]
        for scan_code, vk in all_scan_codes + all_vks:
            # `to_name` and `from_name` entries will be a tuple (scan_code, vk, extended, shift_state).
            if (scan_code, vk, 0, 0, 0) in to_name:
                continue

            if scan_code not in scan_code_to_vk:
                scan_code_to_vk[scan_code] = vk

            # Brute force all combinations to find all possible names.
            for extended in [0, 1]:
                for modifiers in distinct_modifiers:
                    entry = (scan_code, vk, extended, modifiers)
                    # Get key names from ToUnicode, GetKeyNameText, MapVirtualKeyW and official virtual keys.
                    names = list(get_event_names(*entry))
                    if names:
                        # Also map lowercased key names, but only after the properly cased ones.
                        lowercase_names = [name.lower() for name in names]
                        to_name[entry] = names + lowercase_names
                        # Remember the "id" of the name, as the first techniques
                        # have better results and therefore priority.
                        for i, name in enumerate(map(normalize_name, names + lowercase_names)):
                            from_name[name].append((i, entry))

        # TODO: single quotes on US INTL is returning the dead key (?), and therefore
        # not typing properly.

        # Alt gr is way outside the usual range of keys (0..127) and on my
        # computer is named as 'ctrl'. Therefore we add it manually and hope
        # Windows is consistent in its inconsistency.
        for extended in [0, 1]:
            for modifiers in distinct_modifiers:
                to_name[(541, 162, extended, modifiers)] = ['alt gr']
                from_name['alt gr'].append((1, (541, 162, extended, modifiers)))

    modifiers_preference = defaultdict(lambda: 10)
    modifiers_preference.update({(): 0, ('shift',): 1, ('alt gr',): 2, ('ctrl',): 3, ('alt',): 4})
    def order_key(line):
        i, entry = line
        scan_code, vk, extended, modifiers = entry
        return modifiers_preference[modifiers], i, extended, vk, scan_code
    for name, entries in list(from_name.items()):
        from_name[name] = sorted(set(entries), key=order_key)

# Called by keyboard/__init__.py
init = _setup_name_tables

# List created manually.
keypad_keys = [
    # (scan_code, virtual_key_code, is_extended)
    (126, 194, 0),
    (126, 194, 0),
    (28, 13, 1),
    (28, 13, 1),
    (53, 111, 1),
    (53, 111, 1),
    (55, 106, 0),
    (55, 106, 0),
    (69, 144, 1),
    (69, 144, 1),
    (71, 103, 0),
    (71, 36, 0),
    (72, 104, 0),
    (72, 38, 0),
    (73, 105, 0),
    (73, 33, 0),
    (74, 109, 0),
    (74, 109, 0),
    (75, 100, 0),
    (75, 37, 0),
    (76, 101, 0),
    (76, 12, 0),
    (77, 102, 0),
    (77, 39, 0),
    (78, 107, 0),
    (78, 107, 0),
    (79, 35, 0),
    (79, 97, 0),
    (80, 40, 0),
    (80, 98, 0),
    (81, 34, 0),
    (81, 99, 0),
    (82, 45, 0),
    (82, 96, 0),
    (83, 110, 0),
    (83, 46, 0),
]

shift_is_pressed = False
altgr_is_pressed = False
ignore_next_right_alt = False
shift_vks = set([0x10, 0xa0, 0xa1])
def prepare_intercept(callback):
    """
    Registers a Windows low level keyboard hook. The provided callback will
    be invoked for each high-level keyboard event, and is expected to return
    True if the key event should be passed to the next program, or False if
    the event is to be blocked.

    No event is processed until the Windows messages are pumped (see
    start_intercept).
    """
    _setup_name_tables()
    
    def process_key(event_type, vk, scan_code, is_extended):
        global shift_is_pressed, altgr_is_pressed, ignore_next_right_alt
        #print(event_type, vk, scan_code, is_extended)

        # Pressing alt-gr also generates an extra "right alt" event
        if vk == 0xA5 and ignore_next_right_alt:
            ignore_next_right_alt = False
            return True

        modifiers = (
            ('shift',) * shift_is_pressed +
            ('alt gr',) * altgr_is_pressed +
            ('num lock',) * (user32.GetKeyState(0x90) & 1) +
            ('caps lock',) * (user32.GetKeyState(0x14) & 1) +
            ('scroll lock',) * (user32.GetKeyState(0x91) & 1)
        )
        entry = (scan_code, vk, is_extended, modifiers)
        if entry not in to_name:
            to_name[entry] = list(get_event_names(*entry))

        names = to_name[entry]
        name = names[0] if names else None

        # TODO: inaccurate when holding multiple different shifts.
        if vk in shift_vks:
            shift_is_pressed = event_type == KEY_DOWN
        if scan_code == 541 and vk == 162:
            ignore_next_right_alt = True
            altgr_is_pressed = event_type == KEY_DOWN

        is_keypad = (scan_code, vk, is_extended) in keypad_keys
        return callback(KeyboardEvent(event_type=event_type, scan_code=scan_code or -vk, name=name, is_keypad=is_keypad))

    def low_level_keyboard_handler(nCode, wParam, lParam):
        try:
            vk = lParam.contents.vk_code
            # Ignore the second `alt` DOWN observed in some cases.
            fake_alt = (LLKHF_INJECTED | 0x20)
            # Ignore events generated by SendInput with Unicode.
            if vk != VK_PACKET and lParam.contents.flags & fake_alt != fake_alt:
                event_type = KEY_UP if wParam & 0x01 else KEY_DOWN
                is_extended = lParam.contents.flags & 1
                scan_code = lParam.contents.scan_code
                should_continue = process_key(event_type, vk, scan_code, is_extended)
                if not should_continue:
                    return -1
        except Exception as e:
            print('Error in keyboard hook:')
            traceback.print_exc()

        return CallNextHookEx(None, nCode, wParam, lParam)

    WH_KEYBOARD_LL = c_int(13)
    keyboard_callback = LowLevelKeyboardProc(low_level_keyboard_handler)
    handle =  GetModuleHandleW(None)
    thread_id = DWORD(0)
    keyboard_hook = SetWindowsHookEx(WH_KEYBOARD_LL, keyboard_callback, handle, thread_id)

    # Register to remove the hook when the interpreter exits. Unfortunately a
    # try/finally block doesn't seem to work here.
    atexit.register(UnhookWindowsHookEx, keyboard_callback)

<<<<<<< HEAD
def _start_intercept():
    """
    Starts pumping Windows messages, which invokes the registered low
    level keyboard hook and raw input device capture.
    """
    msg = MSG()
    while GetMessage(byref(msg), NULL, 0, 0):
        user32.TranslateMessage(byref(msg));
        user32.DispatchMessageA(byref(msg));

def listen(queue, is_allowed=lambda *args: True):
    # Low Level Keyboard hooks don't include device information. Raw Input Device
    # listeners do, but they don't allow for blocking events. To combine both, we
    # run a listener of each. Low level hook events are processed first (unknown
    # why), so we put those events into a "deviceless_events" queue. When the
    # corresponding raw input device events comes (identified by order), we fill
    # the missing device id and pass it along to the generic keyboard library.
    # Raw input devices are sometimes buffered, but as long as events are served
    # in order, this should be ok.

    # Unfortunately the device id is fetched after the window of opportunity
    # for blocking events, so we can never block events based on it.
    # On the other hand, we don't need to wait for the device id before deciding
    # to block or allow, so events are processed more quickly and with less key
    # delay.
    low_level_events = Queue()
    raw_device_events = Queue()

    def pair_events():
        while True:
            print('{} {}'.format(low_level_events.get().scan_code, raw_device_events.get().data.keyboard.scan_code))
            continue
            low_level_event = low_level_events.get()
            while True:
                raw_device_event = raw_device_events.get()
                if low_level_event.scan_code == raw_device_event.data.keyboard.scan_code:
                    break
            low_level_event.device = raw_device_event.header.hDevice
            queue.put(low_level_event)
    pairer = Thread(target=pair_events)
    pairer.daemon = True
    pairer.start()

    RawInputDeviceListener(raw_device_events.put)

    def put_keyboard_event(event):
        low_level_events.put(event)
        return is_allowed(event.name, event.event_type == KEY_UP)
    prepare_intercept(put_keyboard_event)
    _start_intercept()

def map_char(name):
    _setup_tables()

    wants_keypad = name.startswith('keypad ')
    if wants_keypad:
        name = name[len('keypad '):]

    for vk in from_virtual_key:
        candidate_name, is_keypad = from_virtual_key[vk]
        if candidate_name in (name, 'left ' + name, 'right ' + name) and is_keypad == wants_keypad:
            # HACK: use negative scan codes to identify virtual key codes.
            # This is required to correctly associate media keys, since they report a scan
            # code of 0 but still have valid virtual key codes. It also helps standardizing
            # the key names, since the virtual key code table is constant.
            return -vk, []

    if name in to_scan_code:
        scan_code, shift = to_scan_code[name]
        return scan_code, ['shift'] if shift else []
    else:
=======
def listen(callback):
    prepare_intercept(callback)
    msg = LPMSG()
    while not GetMessage(msg, 0, 0, 0):
        TranslateMessage(msg)
        DispatchMessage(msg)

def map_name(name):
    _setup_name_tables()

    entries = from_name.get(name)
    if not entries:
>>>>>>> d232de09
        raise ValueError('Key name {} is not mapped to any known key.'.format(repr(name)))
    for i, entry in entries:
        scan_code, vk, is_extended, modifiers = entry
        yield scan_code or -vk, modifiers

def _send_event(code, event_type):
    if code == 541:
        # Alt-gr is made of ctrl+alt. Just sending even 541 doesn't do anything.
        user32.keybd_event(0x11, code, event_type, 0)
        user32.keybd_event(0x12, code, event_type, 0)
    elif code > 0:
        vk = scan_code_to_vk.get(code, 0)
        user32.keybd_event(vk, code, event_type, 0)
    else:
        # Negative scan code is a way to indicate we don't have a scan code,
        # and the value actually contains the Virtual key code.
        user32.keybd_event(-code, 0, event_type, 0)

def press(code):
    _send_event(code, 0)

def release(code):
    _send_event(code, 2)

def type_unicode(character):
    # This code and related structures are based on
    # http://stackoverflow.com/a/11910555/252218
    surrogates = bytearray(character.encode('utf-16le'))
    presses = []
    releases = []
    for i in range(0, len(surrogates), 2):
        higher, lower = surrogates[i:i+2]
        structure = KEYBDINPUT(0, (lower << 8) + higher, KEYEVENTF_UNICODE, 0, None)
        presses.append(INPUT(INPUT_KEYBOARD, _INPUTunion(ki=structure)))
        structure = KEYBDINPUT(0, (lower << 8) + higher, KEYEVENTF_UNICODE | KEYEVENTF_KEYUP, 0, None)
        releases.append(INPUT(INPUT_KEYBOARD, _INPUTunion(ki=structure)))
    inputs = presses + releases
    nInputs = len(inputs)
    LPINPUT = INPUT * nInputs
    pInputs = LPINPUT(*inputs)
    cbSize = c_int(sizeof(INPUT))
    SendInput(nInputs, pInputs, cbSize)

raw_input_device_listeners = []
class RawInputDeviceListener(object):
    """
    This class is required so the garbage collector doesn't delete important
    structures, like the wndClass.
    """
    def __init__(self, callback):
        self.callback = callback
        
        self.hInst = ctypes.windll.kernel32.GetModuleHandleW(0)

        self.wndClass = WNDCLASSEX()
        self.wndClass.cbSize = sizeof(WNDCLASSEX)
        self.wndClass.style = CS_HREDRAW | CS_VREDRAW
        self.wndClass.lpfnWndProc = WNDPROCTYPE(self.process_message)
        self.wndClass.cbClsExtra = 0
        self.wndClass.cbWndExtra = 0
        self.wndClass.hInstance = self.hInst
        self.wndClass.hIcon = 0
        self.wndClass.hCursor = 0
        self.wndClass.hBrush = ctypes.windll.gdi32.GetStockObject(WHITE_BRUSH)
        self.wndClass.lpszMenuName = 0
        self.wndClass.lpszClassName = 'Python Win32 Class'
        self.wndClass.hIconSm = 0

        self.regRes = user32.RegisterClassExW(byref(self.wndClass))
        
        self.hWnd = user32.CreateWindowExW(
            0,
            self.wndClass.lpszClassName,
            'Invisible Window for Python Win32',
            0,
            0, 0,
            0,0,0,0,
            self.hInst,
            0
        )
        
        if not self.hWnd:
            raise WinError()

        raw_input_device = RAWINPUTDEVICE()
        raw_input_device.us_usage_page = 1;
        raw_input_device.us_usage = 6;
        raw_input_device.dw_flags = RIDEV_INPUTSINK;
        raw_input_device.hwnd_target = self.hWnd;
        RegisterRawInputDevices(raw_input_device, 1, sizeof((RAWINPUTDEVICE)));

        raw_input_device_listeners.append(self)

    def process_message(self, hwnd, msg, wParam, lParam):
        if msg == WM_INPUT:
            dwSize = c_uint()
            assert user32.GetRawInputData(lParam, RID_INPUT, NULL, byref(dwSize), sizeof(RAWINPUTHEADER)) == 0
            if dwSize.value == 40: # Why 40? RAWINPUT is 48 and RAWKEYBOARD is 16
                raw = RAWINPUT()
                assert user32.GetRawInputData(lParam, RID_INPUT, byref(raw), byref(dwSize), sizeof(RAWINPUTHEADER)) == dwSize.value
                self.callback(raw)
        return user32.DefWindowProcA(c_int(hwnd), c_int(msg), c_int(wParam), c_int(lParam))

if __name__ == '__main__':
    _setup_name_tables()
    import pprint
    pprint.pprint(to_name)
    pprint.pprint(from_name)
    #listen(lambda e: print(e.to_json()) or True)<|MERGE_RESOLUTION|>--- conflicted
+++ resolved
@@ -13,14 +13,11 @@
 from __future__ import unicode_literals
 import re
 import atexit
-<<<<<<< HEAD
 from threading import Lock, Thread
 import re
-=======
 import traceback
-from threading import Lock
 from collections import defaultdict
->>>>>>> d232de09
+
 
 from ._keyboard_event import KeyboardEvent, KEY_DOWN, KEY_UP
 from ._canonical_names import normalize_name
@@ -39,13 +36,10 @@
 # this would be simply #include "windows.h".
 
 import ctypes
-<<<<<<< HEAD
+
 from ctypes import c_short, c_char, c_uint8, c_int32, c_int, c_uint, c_uint32, c_long, Structure, CFUNCTYPE, POINTER, WINFUNCTYPE, byref, pointer, sizeof, Union, c_ushort, create_string_buffer, cast
 from ctypes.wintypes import WORD, DWORD, BOOL, HHOOK, MSG, LPWSTR, WCHAR, WPARAM, LPARAM, LONG, USHORT, HWND, UINT, HANDLE, LPCWSTR, ULONG, BYTE, HACCEL
-=======
-from ctypes import c_short, c_char, c_uint8, c_int32, c_int, c_uint, c_uint32, c_long, Structure, WINFUNCTYPE, POINTER
-from ctypes.wintypes import WORD, DWORD, BOOL, HHOOK, MSG, LPWSTR, WCHAR, WPARAM, LPARAM, LONG, HMODULE, LPCWSTR, HINSTANCE, HWND
->>>>>>> d232de09
+
 LPMSG = POINTER(MSG)
 ULONG_PTR = POINTER(DWORD)
 
@@ -104,7 +98,6 @@
     _fields_ = (('type', DWORD),
                 ('union', _INPUTunion))
 
-<<<<<<< HEAD
 class RAWINPUTDEVICE(Structure):
     _fields_ = [("us_usage_page", USHORT),
                 ("us_usage", USHORT),
@@ -208,9 +201,6 @@
 RegisterRawInputDevices.restype = UINT
 
 LowLevelKeyboardProc = CFUNCTYPE(c_int, WPARAM, LPARAM, POINTER(KBDLLHOOKSTRUCT))
-=======
-LowLevelKeyboardProc = WINFUNCTYPE(c_int, WPARAM, LPARAM, POINTER(KBDLLHOOKSTRUCT))
->>>>>>> d232de09
 
 SetWindowsHookEx = user32.SetWindowsHookExW
 SetWindowsHookEx.argtypes = [c_int, LowLevelKeyboardProc, HINSTANCE , DWORD]
@@ -680,7 +670,6 @@
     # try/finally block doesn't seem to work here.
     atexit.register(UnhookWindowsHookEx, keyboard_callback)
 
-<<<<<<< HEAD
 def _start_intercept():
     """
     Starts pumping Windows messages, which invokes the registered low
@@ -752,20 +741,6 @@
         scan_code, shift = to_scan_code[name]
         return scan_code, ['shift'] if shift else []
     else:
-=======
-def listen(callback):
-    prepare_intercept(callback)
-    msg = LPMSG()
-    while not GetMessage(msg, 0, 0, 0):
-        TranslateMessage(msg)
-        DispatchMessage(msg)
-
-def map_name(name):
-    _setup_name_tables()
-
-    entries = from_name.get(name)
-    if not entries:
->>>>>>> d232de09
         raise ValueError('Key name {} is not mapped to any known key.'.format(repr(name)))
     for i, entry in entries:
         scan_code, vk, is_extended, modifiers = entry
